--- conflicted
+++ resolved
@@ -20,131 +20,29 @@
     _model = None
     _tokenizer = None
 
-<<<<<<< HEAD
-async def load_model():
-    """
-    Load the tokenizer and model specified by MODEL_NAME into module-level globals.
-    
-    Initializes the global `tokenizer` and `model` by calling `AutoTokenizer.from_pretrained`
-    and `AutoModel.from_pretrained` with `MODEL_NAME`, then puts the model into evaluation
-    mode (`model.eval()`). Raises any exception encountered during loading so callers (or
-    the application startup) can handle or fail fast.
-    
-    Side effects:
-    - Sets the module-level `tokenizer` and `model` variables.
-    
-    Exceptions:
-    - Propagates the underlying exception raised by Hugging Face `from_pretrained` calls.
-    """
-    global tokenizer, model
-    print("[DEBUG] Starting model load...")
-    try:
-        tokenizer = AutoTokenizer.from_pretrained(MODEL_NAME)
-        print("[DEBUG] Tokenizer loaded")
-        model = AutoModel.from_pretrained(MODEL_NAME)
-        model.eval()
-        print(f"[DEBUG] Model loaded successfully: {MODEL_NAME}")
-    except Exception as e:
-        print("[ERROR] Failed to load model:", e)
-        raise
-
-@app.on_event("startup")
-async def startup_event():
-    """
-    FastAPI startup handler that initializes the global tokenizer and model.
-    
-    Awaits load_model() to load and prepare the model and tokenizer into the module's global state. If load_model raises an exception, the application startup will fail. Emits brief debug output to stdout.
-    """
-    print("[DEBUG] Application startup: loading model")
-    await load_model()
-    print("[DEBUG] Startup complete")
-=======
 app = FastAPI(lifespan=lifespan)
 
 async def get_model():
     return _model, _tokenizer
->>>>>>> e1966605
 
 @app.get("/health")
 async def health():
     return {"status": "ok", "model_loaded": _model is not None and _tokenizer is not None}
 
 @app.post("/embed")
-<<<<<<< HEAD
-async def embed_text(req: TextRequest):
-    """
-    Compute an embedding for the provided text and return it with its dimensionality.
-    
-    Performs model inference (run in a thread to avoid blocking the event loop) and returns a JSON-serializable dict containing:
-    - "embedding": list[float] — the mean-pooled embedding computed from the model's last_hidden_state.
-    - "dimension": int — length of the embedding vector.
-    
-    Parameters:
-        req (TextRequest): Request model containing the input text in `req.text`.
-    
-    Raises:
-        HTTPException(503): If the tokenizer or model is not yet loaded.
-        HTTPException(500): If an error occurs during inference.
-    """
-    print("[DEBUG] Received embed request")
-    print(f"[DEBUG] Request text length: {len(req.text)}")
-=======
 async def embed_text(req: dict):
     print("[DEBUG] /embed called with:", req)
     text = req.get("text")
     if not text:
         return {"error": "No text provided"}
->>>>>>> e1966605
 
     model, tokenizer = await get_model()
 
     def run_inference():
-<<<<<<< HEAD
-        """
-        Run the tokenizer and model to produce a mean-pooled embedding for the request text and return it as a list of floats.
-        
-        The function tokenizes `req.text`, runs the model in inference mode, computes the mean across token hidden states (mean pooling of `last_hidden_state`), and returns the resulting embedding vector as a Python list. Any exceptions raised by the tokenizer or model are propagated.
-        """
-        print("[DEBUG] Starting inference in thread")
-        try:
-            with torch.no_grad():
-                inputs = tokenizer(req.text, return_tensors="pt", truncation=True, padding=True, max_length=512)
-                outputs = model(**inputs)
-                embeddings = outputs.last_hidden_state.mean(dim=1)
-                print("[DEBUG] Inference complete")
-                return embeddings[0].tolist()
-        except Exception as e:
-            print("[ERROR] Exception during inference:", e)
-            raise
-
-    loop = asyncio.get_event_loop()
-    try:
-        vector = await loop.run_in_executor(None, run_inference)
-    except Exception as e:
-        print("[ERROR] Inference failed:", e)
-        raise HTTPException(status_code=500, detail=str(e))
-
-    print(f"[DEBUG] Returning embedding of dimension: {len(vector)}")
-    return {"embedding": vector, "dimension": len(vector)}
-
-@app.get("/health")
-async def health_check():
-    """
-    Return a simple health status for the service.
-    
-    Used by the GET /health endpoint to indicate liveness. Returns a dictionary with a single key "status" set to "ok".
-    
-    Returns:
-        dict: {"status": "ok"}
-    """
-    print("[DEBUG] Health check requested")
-    return {"status": "ok"}
-=======
         inputs = tokenizer(text, return_tensors="pt", truncation=True, padding=True)
         with torch.no_grad():
             return model(**inputs).last_hidden_state.mean(dim=1).squeeze().tolist()
 
     embeddings = await asyncio.to_thread(run_inference)
     print("[DEBUG] Returning embeddings")
-    return {"embedding": embeddings}
->>>>>>> e1966605
+    return {"embedding": embeddings}