import {
  beforeAll,
  beforeEach,
  afterEach,
  describe,
  it,
  expect,
  vi,
<<<<<<< HEAD
} from 'vitest';
import { v4 as uuid } from 'uuid';
=======
} from "vitest";
import { v4 as uuid } from "uuid";
import { EnrichmentService } from "./enrichment.service";
>>>>>>> 365b7513

// This helper function is not used in the final version of the test file
// as fetch is not mocked directly, but it's good practice to keep it.
function makeFetchResponse({
  ok = true,
  status = 200,
  statusText = 'OK',
  headers = {},
  body = '',
}: {
  ok?: boolean;
  status?: number;
  statusText?: string;
  headers?: Record<string, string>;
  body?: string;
}) {
  return {
    ok,
    status,
    statusText,
    headers: {
      get(name: string) {
        return headers[name.toLowerCase()] ?? null;
      },
    },
    text: async () => body,
  };
}

let svc: any;
let mockLLM: any;
let mockVector: any;
let mockSearchAdapter: any;
let mockFetchHTML: any;
let mockDeepResearch: any;

<<<<<<< HEAD
beforeAll(async () => {
  const mod = await import('./enrichment.service');
  EnrichmentService = mod.EnrichmentService;
});

describe('EnrichmentService', () => {
  let originalFetch: any;
  let mockLLM: any;
  let mockVector: any;
  let mockSearchAdapter: any;
  let mockFetchHTML: any;
  let mockDeepResearch: any;
  let svc: any;

=======
beforeAll(() => {
  // No dynamic import needed, as EnrichmentService is a named export
  // and is already imported at the top of the file.
});

describe("EnrichmentService", () => {
>>>>>>> 365b7513
  beforeEach(() => {
    // Mock LLMService with embeddingHF and generateText spy
    mockLLM = {
      embeddingHF: vi.fn(async (text: string) => {
        // Return a deterministic embedding
        return Array.from(
          { length: 8 },
          (_, i) => (text.length % 10) + i + 0.1,
        );
      }),
      generateText: vi.fn(async (prompt: string) => {
        return "Optimized query for: " + prompt;
      }),
    };

    // Mock VectorStoreService with upsertVectors spy
    mockVector = {
      upsertVectors: vi.fn(async (vectors: any[]) => {
        return { upserted: vectors.length };
      }),
    };

    // Mock FetchHTML service
    mockFetchHTML = {
      fetchHTML: vi.fn(async (results: any[], options?: any) => {
<<<<<<< HEAD
        // Return mock text content for each result
        return results.map((r, i) => {
          // Return long enough text to pass minContentLength checks
          const paragraph = 'Legal text content '.repeat(20); // ~400+ chars
          return paragraph;
        });
=======
        const paragraph = "Legal text content ".repeat(20);
        return results.map(() => paragraph);
>>>>>>> 365b7513
      }),
    };

    // Mock DeepResearch service
    mockDeepResearch = {
      summarize: vi.fn(async (text: string) => {
        return 'Mock summary of: ' + text.substring(0, 50) + '...';
      }),
    };

    // Default search adapter that returns nothing (tests override)
    mockSearchAdapter = {
      search: vi.fn(async (q: string, maxResults?: number) => []),
<<<<<<< HEAD
      constructor: { name: 'MockSearchAdapter' },
=======
>>>>>>> 365b7513
    };

    // Correctly instantiate the service with all required mocks
    svc = new EnrichmentService(
      mockLLM,
      mockVector,
      mockFetchHTML,
      mockDeepResearch,
<<<<<<< HEAD
      mockSearchAdapter,
=======
      mockSearchAdapter
>>>>>>> 365b7513
    );
  });

  afterEach(() => {
    vi.resetAllMocks();
    vi.restoreAllMocks();
  });

<<<<<<< HEAD
  it('preEmbedDocument embeds document chunks and upserts to vector store', async () => {
    const shortDoc = 'This is a test document. Short text only.';
    // Ensure chunk size is big so it produces one chunk
    const opts = { chunkSize: 1000, chunkOverlap: 0, fileId: 'file-1' };
=======
  it("preEmbedDocument embeds document chunks and upserts to vector store", async () => {
    const shortDoc = "This is a test document. Short text only.";
    const opts = { chunkSize: 1000, chunkOverlap: 0, fileId: "file-1" };
>>>>>>> 365b7513

    await svc.preEmbedDocument(shortDoc, opts);

    expect(mockLLM.embeddingHF).toHaveBeenCalled();
    expect(mockVector.upsertVectors).toHaveBeenCalled();
    const lastCallArgs = mockVector.upsertVectors.mock.calls.slice(-1)[0][0];
    expect(Array.isArray(lastCallArgs)).toBe(true);
    const v = lastCallArgs[0];
    expect(v.metadata.source).toBe('uploaded-doc');
    expect(v.metadata.fileId).toBe(opts.fileId);
    expect(typeof v.values[0]).toBe('number');
  });

<<<<<<< HEAD
  it('searchAndEmbed fetches pages, extracts text and upserts embeddings', async () => {
    // Mock search adapter to return one result
=======
  it("searchAndEmbed fetches pages, summarizes, and upserts embeddings", async () => {
>>>>>>> 365b7513
    mockSearchAdapter.search = vi.fn(async (_q: string, _n?: number) => [
      {
        title: 'Title A',
        snippet: 'Snippet A',
        url: 'https://example.com/pageA',
      },
    ]);

<<<<<<< HEAD
    // Mock fetchHTML to return text content (already configured in beforeEach)
    // The mockFetchHTML.fetchHTML will be called automatically

    const results = await svc.searchAndEmbed('query x', {
=======
    await svc.searchAndEmbed("query x", {
>>>>>>> 365b7513
      maxResults: 1,
      maxPagesToFetch: 1,
    });

    expect(mockSearchAdapter.search).toHaveBeenCalled();
    expect(mockFetchHTML.fetchHTML).toHaveBeenCalled();
    expect(mockDeepResearch.summarize).toHaveBeenCalled();
    expect(mockLLM.embeddingHF).toHaveBeenCalled();
    expect(mockVector.upsertVectors).toHaveBeenCalled();
<<<<<<< HEAD
    // verify returned results match searchAdapter output
    expect(results.length).toBe(1);
    expect(results[0].title).toBe('Title A');
  });

  it('searchAndEmbed skips localhost URLs (SSRF protection)', async () => {
=======

    // Verify metadata of upserted vectors
    const upsertArgs = mockVector.upsertVectors.mock.calls[0][0][0].metadata;
    expect(upsertArgs.source).toBe("https://example.com/pageA");
    expect(upsertArgs.title).toBe("Title A");
    expect(upsertArgs.snippet).toBe("Snippet A");
    expect(upsertArgs.deepSummary).toContain("Mock summary of:");
  });

  it("searchAndEmbed skips results for which no content is fetched", async () => {
>>>>>>> 365b7513
    mockSearchAdapter.search = vi.fn(async () => [
      {
        title: 'Local',
        snippet: 'Local snippet',
        url: 'http://localhost/internal',
      },
    ]);

    // Mock fetchHTML to return empty array, simulating a failed fetch (e.g., SSRF protection)
    mockFetchHTML.fetchHTML = vi.fn(async () => []);

    const results = await svc.searchAndEmbed('anything', {
      maxResults: 1,
      maxPagesToFetch: 1,
    });

<<<<<<< HEAD
    // fetchHTML should have been called
    expect(mockFetchHTML.fetchHTML).toHaveBeenCalled();
    // upsertVectors should NOT have been called (no content returned)
    expect(mockVector.upsertVectors).not.toHaveBeenCalled();
    // service should return the original results array
    expect(results.length).toBe(1);
  });

  it('searchAndEmbed skips non-HTML content-type', async () => {
    mockSearchAdapter.search = vi.fn(async () => [
      {
        title: 'Api',
        snippet: 'JSON snippet',
        url: 'https://api.example.com/data',
      },
    ]);

    // Mock fetchHTML to return empty array (simulating non-HTML content rejection)
    mockFetchHTML.fetchHTML = vi.fn(async () => []);

    const results = await svc.searchAndEmbed('x', {
      maxResults: 1,
      maxPagesToFetch: 1,
    });

    // fetchHTML should have been called
=======
>>>>>>> 365b7513
    expect(mockFetchHTML.fetchHTML).toHaveBeenCalled();
    expect(mockDeepResearch.summarize).not.toHaveBeenCalled();
    expect(mockLLM.embeddingHF).not.toHaveBeenCalled();
    expect(mockVector.upsertVectors).not.toHaveBeenCalled();
    expect(results.length).toBe(1);
  });

<<<<<<< HEAD
  it('fetchExtractAndUpsert uses snippet when pageText shorter than minContentLength and skips if snippet too short', async () => {
    // provide search results with snippet shorter than 50 chars -> should be skipped
    const shortSnippet = 'Too short snippet';
    mockSearchAdapter.search = vi.fn(async () => [
      {
        title: 'Short',
        snippet: shortSnippet,
        url: 'https://example.com/short',
      },
    ]);

    // Mock fetchHTML to return short content (less than 50 chars)
    mockFetchHTML.fetchHTML = vi.fn(async () => ['Short']);
=======
  it("searchAndEmbed skips processing if fetched content is too short", async () => {
    mockSearchAdapter.search = vi.fn(async () => [
      {
        title: "Short",
        snippet: "Short snippet",
        url: "https://example.com/short",
      },
    ]);

    // Mock fetchHTML to return short content (less than the threshold of 50 characters)
    mockFetchHTML.fetchHTML = vi.fn(async () => ["Short"]);
>>>>>>> 365b7513

    await svc.searchAndEmbed('q', { maxResults: 1, maxPagesToFetch: 1 });

    expect(mockFetchHTML.fetchHTML).toHaveBeenCalled();
    expect(mockDeepResearch.summarize).not.toHaveBeenCalled();
    expect(mockLLM.embeddingHF).not.toHaveBeenCalled();
    expect(mockVector.upsertVectors).not.toHaveBeenCalled();
<<<<<<< HEAD

    // Now test with long content that should be processed
    const longContent = 'This is a reasonably long content '.repeat(10); // > 50 chars
    mockSearchAdapter.search = vi.fn(async () => [
      {
        title: 'LongContent',
        snippet: 'Long snippet',
        url: 'https://example.com/long',
      },
    ]);

    mockFetchHTML.fetchHTML = vi.fn(async () => [longContent]);

    await svc.searchAndEmbed('q', { maxResults: 1, maxPagesToFetch: 1 });
    expect(mockVector.upsertVectors).toHaveBeenCalled();
  });

  it('enrichIfUnknown calls searchAndEmbed when answer contains "I don\'t know"', async () => {
    // spy on searchAndEmbed
    const spy = vi.spyOn(svc as any, 'searchAndEmbed').mockResolvedValue([]);

    const res = await svc.enrichIfUnknown('Q?', "I don't know");
    expect(spy).toHaveBeenCalledWith('Q?', expect.any(Object));
=======
  });

  it('enrichIfUnknown calls searchAndEmbed when answer contains "I don\'t know"', async () => {
    const spy = vi.spyOn(svc, "searchAndEmbed").mockResolvedValue([]);
    const res = await svc.enrichIfUnknown("Q?", "I don't know");
    expect(spy).toHaveBeenCalledWith("Q?", expect.any(Object));
>>>>>>> 365b7513
    expect(res).toEqual([]);
    spy.mockRestore();
  });

<<<<<<< HEAD
  it('fetchPageText returns null on too-large content-length', async () => {
    // Use a large content-length header to trigger maxBytes check
    mockSearchAdapter.search = vi.fn(async () => [
      { title: 'Large', snippet: 'S', url: 'https://example.com/huge' },
    ]);
=======
  it("enrichIfUnknown does not call searchAndEmbed when answer is known", async () => {
    const spy = vi.spyOn(svc, "searchAndEmbed");
    const res = await svc.enrichIfUnknown(
      "Q?",
      "The capital of France is Paris."
    );
    expect(spy).not.toHaveBeenCalled();
    expect(res).toBeNull();
  });
>>>>>>> 365b7513

  it("preEmbedDocument correctly chunks and embeds long documents", async () => {
    const longDoc = "a".repeat(3000);
    const opts = { chunkSize: 1000, chunkOverlap: 100, fileId: "file-2" };

<<<<<<< HEAD
    await svc.searchAndEmbed('x', { maxResults: 1, maxPagesToFetch: 1 });
=======
    await svc.preEmbedDocument(longDoc, opts);
>>>>>>> 365b7513

    expect(mockVector.upsertVectors).toHaveBeenCalledTimes(4);
    expect(mockLLM.embeddingHF).toHaveBeenCalledTimes(4);
  });
});<|MERGE_RESOLUTION|>--- conflicted
+++ resolved
@@ -6,23 +6,18 @@
   it,
   expect,
   vi,
-<<<<<<< HEAD
-} from 'vitest';
-import { v4 as uuid } from 'uuid';
-=======
 } from "vitest";
 import { v4 as uuid } from "uuid";
 import { EnrichmentService } from "./enrichment.service";
->>>>>>> 365b7513
 
 // This helper function is not used in the final version of the test file
 // as fetch is not mocked directly, but it's good practice to keep it.
 function makeFetchResponse({
   ok = true,
   status = 200,
-  statusText = 'OK',
+  statusText = "OK",
   headers = {},
-  body = '',
+  body = "",
 }: {
   ok?: boolean;
   status?: number;
@@ -50,29 +45,12 @@
 let mockFetchHTML: any;
 let mockDeepResearch: any;
 
-<<<<<<< HEAD
-beforeAll(async () => {
-  const mod = await import('./enrichment.service');
-  EnrichmentService = mod.EnrichmentService;
-});
-
-describe('EnrichmentService', () => {
-  let originalFetch: any;
-  let mockLLM: any;
-  let mockVector: any;
-  let mockSearchAdapter: any;
-  let mockFetchHTML: any;
-  let mockDeepResearch: any;
-  let svc: any;
-
-=======
 beforeAll(() => {
   // No dynamic import needed, as EnrichmentService is a named export
   // and is already imported at the top of the file.
 });
 
 describe("EnrichmentService", () => {
->>>>>>> 365b7513
   beforeEach(() => {
     // Mock LLMService with embeddingHF and generateText spy
     mockLLM = {
@@ -80,7 +58,7 @@
         // Return a deterministic embedding
         return Array.from(
           { length: 8 },
-          (_, i) => (text.length % 10) + i + 0.1,
+          (_, i) => (text.length % 10) + i + 0.1
         );
       }),
       generateText: vi.fn(async (prompt: string) => {
@@ -98,34 +76,21 @@
     // Mock FetchHTML service
     mockFetchHTML = {
       fetchHTML: vi.fn(async (results: any[], options?: any) => {
-<<<<<<< HEAD
-        // Return mock text content for each result
-        return results.map((r, i) => {
-          // Return long enough text to pass minContentLength checks
-          const paragraph = 'Legal text content '.repeat(20); // ~400+ chars
-          return paragraph;
-        });
-=======
         const paragraph = "Legal text content ".repeat(20);
         return results.map(() => paragraph);
->>>>>>> 365b7513
       }),
     };
 
     // Mock DeepResearch service
     mockDeepResearch = {
       summarize: vi.fn(async (text: string) => {
-        return 'Mock summary of: ' + text.substring(0, 50) + '...';
+        return "Mock summary of: " + text.substring(0, 50) + "...";
       }),
     };
 
     // Default search adapter that returns nothing (tests override)
     mockSearchAdapter = {
       search: vi.fn(async (q: string, maxResults?: number) => []),
-<<<<<<< HEAD
-      constructor: { name: 'MockSearchAdapter' },
-=======
->>>>>>> 365b7513
     };
 
     // Correctly instantiate the service with all required mocks
@@ -134,11 +99,7 @@
       mockVector,
       mockFetchHTML,
       mockDeepResearch,
-<<<<<<< HEAD
-      mockSearchAdapter,
-=======
       mockSearchAdapter
->>>>>>> 365b7513
     );
   });
 
@@ -147,16 +108,9 @@
     vi.restoreAllMocks();
   });
 
-<<<<<<< HEAD
-  it('preEmbedDocument embeds document chunks and upserts to vector store', async () => {
-    const shortDoc = 'This is a test document. Short text only.';
-    // Ensure chunk size is big so it produces one chunk
-    const opts = { chunkSize: 1000, chunkOverlap: 0, fileId: 'file-1' };
-=======
   it("preEmbedDocument embeds document chunks and upserts to vector store", async () => {
     const shortDoc = "This is a test document. Short text only.";
     const opts = { chunkSize: 1000, chunkOverlap: 0, fileId: "file-1" };
->>>>>>> 365b7513
 
     await svc.preEmbedDocument(shortDoc, opts);
 
@@ -165,33 +119,21 @@
     const lastCallArgs = mockVector.upsertVectors.mock.calls.slice(-1)[0][0];
     expect(Array.isArray(lastCallArgs)).toBe(true);
     const v = lastCallArgs[0];
-    expect(v.metadata.source).toBe('uploaded-doc');
+    expect(v.metadata.source).toBe("uploaded-doc");
     expect(v.metadata.fileId).toBe(opts.fileId);
-    expect(typeof v.values[0]).toBe('number');
-  });
-
-<<<<<<< HEAD
-  it('searchAndEmbed fetches pages, extracts text and upserts embeddings', async () => {
-    // Mock search adapter to return one result
-=======
+    expect(typeof v.values[0]).toBe("number");
+  });
+
   it("searchAndEmbed fetches pages, summarizes, and upserts embeddings", async () => {
->>>>>>> 365b7513
     mockSearchAdapter.search = vi.fn(async (_q: string, _n?: number) => [
       {
-        title: 'Title A',
-        snippet: 'Snippet A',
-        url: 'https://example.com/pageA',
+        title: "Title A",
+        snippet: "Snippet A",
+        url: "https://example.com/pageA",
       },
     ]);
 
-<<<<<<< HEAD
-    // Mock fetchHTML to return text content (already configured in beforeEach)
-    // The mockFetchHTML.fetchHTML will be called automatically
-
-    const results = await svc.searchAndEmbed('query x', {
-=======
     await svc.searchAndEmbed("query x", {
->>>>>>> 365b7513
       maxResults: 1,
       maxPagesToFetch: 1,
     });
@@ -201,14 +143,6 @@
     expect(mockDeepResearch.summarize).toHaveBeenCalled();
     expect(mockLLM.embeddingHF).toHaveBeenCalled();
     expect(mockVector.upsertVectors).toHaveBeenCalled();
-<<<<<<< HEAD
-    // verify returned results match searchAdapter output
-    expect(results.length).toBe(1);
-    expect(results[0].title).toBe('Title A');
-  });
-
-  it('searchAndEmbed skips localhost URLs (SSRF protection)', async () => {
-=======
 
     // Verify metadata of upserted vectors
     const upsertArgs = mockVector.upsertVectors.mock.calls[0][0][0].metadata;
@@ -219,52 +153,22 @@
   });
 
   it("searchAndEmbed skips results for which no content is fetched", async () => {
->>>>>>> 365b7513
     mockSearchAdapter.search = vi.fn(async () => [
       {
-        title: 'Local',
-        snippet: 'Local snippet',
-        url: 'http://localhost/internal',
+        title: "Local",
+        snippet: "Local snippet",
+        url: "http://localhost/internal",
       },
     ]);
 
     // Mock fetchHTML to return empty array, simulating a failed fetch (e.g., SSRF protection)
     mockFetchHTML.fetchHTML = vi.fn(async () => []);
 
-    const results = await svc.searchAndEmbed('anything', {
+    const results = await svc.searchAndEmbed("anything", {
       maxResults: 1,
       maxPagesToFetch: 1,
     });
 
-<<<<<<< HEAD
-    // fetchHTML should have been called
-    expect(mockFetchHTML.fetchHTML).toHaveBeenCalled();
-    // upsertVectors should NOT have been called (no content returned)
-    expect(mockVector.upsertVectors).not.toHaveBeenCalled();
-    // service should return the original results array
-    expect(results.length).toBe(1);
-  });
-
-  it('searchAndEmbed skips non-HTML content-type', async () => {
-    mockSearchAdapter.search = vi.fn(async () => [
-      {
-        title: 'Api',
-        snippet: 'JSON snippet',
-        url: 'https://api.example.com/data',
-      },
-    ]);
-
-    // Mock fetchHTML to return empty array (simulating non-HTML content rejection)
-    mockFetchHTML.fetchHTML = vi.fn(async () => []);
-
-    const results = await svc.searchAndEmbed('x', {
-      maxResults: 1,
-      maxPagesToFetch: 1,
-    });
-
-    // fetchHTML should have been called
-=======
->>>>>>> 365b7513
     expect(mockFetchHTML.fetchHTML).toHaveBeenCalled();
     expect(mockDeepResearch.summarize).not.toHaveBeenCalled();
     expect(mockLLM.embeddingHF).not.toHaveBeenCalled();
@@ -272,21 +176,6 @@
     expect(results.length).toBe(1);
   });
 
-<<<<<<< HEAD
-  it('fetchExtractAndUpsert uses snippet when pageText shorter than minContentLength and skips if snippet too short', async () => {
-    // provide search results with snippet shorter than 50 chars -> should be skipped
-    const shortSnippet = 'Too short snippet';
-    mockSearchAdapter.search = vi.fn(async () => [
-      {
-        title: 'Short',
-        snippet: shortSnippet,
-        url: 'https://example.com/short',
-      },
-    ]);
-
-    // Mock fetchHTML to return short content (less than 50 chars)
-    mockFetchHTML.fetchHTML = vi.fn(async () => ['Short']);
-=======
   it("searchAndEmbed skips processing if fetched content is too short", async () => {
     mockSearchAdapter.search = vi.fn(async () => [
       {
@@ -298,57 +187,23 @@
 
     // Mock fetchHTML to return short content (less than the threshold of 50 characters)
     mockFetchHTML.fetchHTML = vi.fn(async () => ["Short"]);
->>>>>>> 365b7513
-
-    await svc.searchAndEmbed('q', { maxResults: 1, maxPagesToFetch: 1 });
+
+    await svc.searchAndEmbed("q", { maxResults: 1, maxPagesToFetch: 1 });
 
     expect(mockFetchHTML.fetchHTML).toHaveBeenCalled();
     expect(mockDeepResearch.summarize).not.toHaveBeenCalled();
     expect(mockLLM.embeddingHF).not.toHaveBeenCalled();
     expect(mockVector.upsertVectors).not.toHaveBeenCalled();
-<<<<<<< HEAD
-
-    // Now test with long content that should be processed
-    const longContent = 'This is a reasonably long content '.repeat(10); // > 50 chars
-    mockSearchAdapter.search = vi.fn(async () => [
-      {
-        title: 'LongContent',
-        snippet: 'Long snippet',
-        url: 'https://example.com/long',
-      },
-    ]);
-
-    mockFetchHTML.fetchHTML = vi.fn(async () => [longContent]);
-
-    await svc.searchAndEmbed('q', { maxResults: 1, maxPagesToFetch: 1 });
-    expect(mockVector.upsertVectors).toHaveBeenCalled();
-  });
-
-  it('enrichIfUnknown calls searchAndEmbed when answer contains "I don\'t know"', async () => {
-    // spy on searchAndEmbed
-    const spy = vi.spyOn(svc as any, 'searchAndEmbed').mockResolvedValue([]);
-
-    const res = await svc.enrichIfUnknown('Q?', "I don't know");
-    expect(spy).toHaveBeenCalledWith('Q?', expect.any(Object));
-=======
   });
 
   it('enrichIfUnknown calls searchAndEmbed when answer contains "I don\'t know"', async () => {
     const spy = vi.spyOn(svc, "searchAndEmbed").mockResolvedValue([]);
     const res = await svc.enrichIfUnknown("Q?", "I don't know");
     expect(spy).toHaveBeenCalledWith("Q?", expect.any(Object));
->>>>>>> 365b7513
     expect(res).toEqual([]);
     spy.mockRestore();
   });
 
-<<<<<<< HEAD
-  it('fetchPageText returns null on too-large content-length', async () => {
-    // Use a large content-length header to trigger maxBytes check
-    mockSearchAdapter.search = vi.fn(async () => [
-      { title: 'Large', snippet: 'S', url: 'https://example.com/huge' },
-    ]);
-=======
   it("enrichIfUnknown does not call searchAndEmbed when answer is known", async () => {
     const spy = vi.spyOn(svc, "searchAndEmbed");
     const res = await svc.enrichIfUnknown(
@@ -358,17 +213,12 @@
     expect(spy).not.toHaveBeenCalled();
     expect(res).toBeNull();
   });
->>>>>>> 365b7513
 
   it("preEmbedDocument correctly chunks and embeds long documents", async () => {
     const longDoc = "a".repeat(3000);
     const opts = { chunkSize: 1000, chunkOverlap: 100, fileId: "file-2" };
 
-<<<<<<< HEAD
-    await svc.searchAndEmbed('x', { maxResults: 1, maxPagesToFetch: 1 });
-=======
     await svc.preEmbedDocument(longDoc, opts);
->>>>>>> 365b7513
 
     expect(mockVector.upsertVectors).toHaveBeenCalledTimes(4);
     expect(mockLLM.embeddingHF).toHaveBeenCalledTimes(4);
