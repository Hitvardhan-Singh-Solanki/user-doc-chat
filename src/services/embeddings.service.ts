--- conflicted
+++ resolved
@@ -1,19 +1,5 @@
-<<<<<<< HEAD
-/**
- * Splits a string into sequential chunks of a given size with a specified overlap.
- *
- * Produces an array of substrings by taking windows of `chunkSize` characters and advancing
- * the window by `chunkSize - overlap` each iteration until the end of the input is reached.
- *
- * @param text - The input string to split.
- * @param chunkSize - Maximum size (in characters) of each chunk. Defaults to `Number(process.env.CHUNK_SIZE)` or `500`.
- * @param overlap - Number of characters that overlap between consecutive chunks. Defaults to `Number(process.env.CHUNK_OVERLAP)` or `50`.
- * @returns An array of string chunks covering the input; the last chunk may be shorter than `chunkSize`.
- */
-=======
 import { InferenceClient } from "@huggingface/inference";
 
->>>>>>> e1966605
 export function chunkText(
   text: string,
   chunkSize: number = Number(process.env.CHUNK_SIZE) || 500,
@@ -28,37 +14,11 @@
   return chunks;
 }
 
-<<<<<<< HEAD
-/**
- * Creates an embedding vector for the given text using the Ollama embed API.
- *
- * @deprecated Use `llmService.embedText` instead; the project is moving away from Ollama.
- *
- * Detailed behavior:
- * - Requires the OLLAMA_URL environment variable to be set; otherwise an Error is thrown.
- * - Sends a POST to `${OLLAMA_URL}/api/embed` with `{ model: "nomic-embed-text", input: text }`.
- * - If the HTTP response is not ok, throws an Error that includes the status, statusText, and response body.
- * - If the response JSON does not contain a non-empty `embeddings` array, throws an Error.
- *
- * @param text - The input text to embed.
- * @returns The first embedding vector returned by the Ollama API.
- */
-export async function embedText(text: string): Promise<number[]> {
-  if (!process.env.OLLAMA_URL) {
-    throw new Error("OLLAMA_URL environment variable is not set");
-  }
-
-  const res = await fetch(`${process.env.OLLAMA_URL}/api/embed`, {
-    method: "POST",
-    headers: { "Content-Type": "application/json" },
-    body: JSON.stringify({ model: "nomic-embed-text", input: text }),
-=======
 export async function embeddingHF(text: string): Promise<number[]> {
   const inference = new InferenceClient(process.env.HUGGINGFACE_HUB_TOKEN);
   const response = await inference.featureExtraction({
     model: "sentence-transformers/all-mpnet-base-v2",
     inputs: text,
->>>>>>> e1966605
   });
 
   console.log("Embedding from Huggingface:", response);
