--- conflicted
+++ resolved
@@ -178,19 +178,6 @@
       const id = setTimeout(() => controller.abort(), timeoutMs);
       const res = await fetch(url, {
         signal: controller.signal,
-<<<<<<< HEAD
-=======
-        // ...
-      });
-      clearTimeout(id);
-      if (!res.ok) return null;
-      return await res.text();
-    } catch {
-      return null;
-    }
-  }
-        signal: controller.signal,
-        headers: {
         headers: {
           ...(process.env.CRAWLER_USER_AGENT
             ? { "User-Agent": process.env.CRAWLER_USER_AGENT }
@@ -198,7 +185,6 @@
           Accept:
             "text/html,application/xhtml+xml,application/xml;q=0.9,*/*;q=0.8",
         },
->>>>>>> e04685aa
       });
       clearTimeout(id);
 
