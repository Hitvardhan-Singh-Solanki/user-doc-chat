--- conflicted
+++ resolved
@@ -1,22 +1,22 @@
-import { describe, it, expect, vi, beforeEach } from 'vitest';
-import { SearchService } from './search.service';
-import { ISearchAdapter } from '../interfaces/search-adapter.interface';
-import { SearchResult } from '../types';
-
-describe('SearchService', () => {
+import { describe, it, expect, vi, beforeEach } from "vitest";
+import { SearchService } from "./search.service";
+import { ISearchAdapter } from "../interfaces/search-adapter.interface";
+import { SearchResult } from "../types";
+
+describe("SearchService", () => {
   let searchService: SearchService;
   let mockAdapter: ISearchAdapter;
 
   const mockResults: SearchResult[] = [
     {
-      title: 'Test Result 1',
-      snippet: 'This is the first test result snippet',
-      url: 'https://example.com/result1',
+      title: "Test Result 1",
+      snippet: "This is the first test result snippet",
+      url: "https://example.com/result1",
     },
     {
-      title: 'Test Result 2',
-      snippet: 'This is the second test result snippet',
-      url: 'https://example.com/result2',
+      title: "Test Result 2",
+      snippet: "This is the second test result snippet",
+      url: "https://example.com/result2",
     },
   ];
 
@@ -32,8 +32,8 @@
     vi.clearAllMocks();
   });
 
-  describe('constructor', () => {
-    it('should create SearchService with provided adapter', () => {
+  describe("constructor", () => {
+    it("should create SearchService with provided adapter", () => {
       const adapter = { search: vi.fn() };
       const service = new SearchService(adapter);
 
@@ -41,19 +41,19 @@
     });
   });
 
-  describe('search', () => {
-    it('should search with default maxResults (5)', async () => {
-      const query = 'test query';
-      mockAdapter.search = vi.fn().mockResolvedValue(mockResults);
-
-      const result = await searchService.search(query);
-
-      expect(mockAdapter.search).toHaveBeenCalledWith(query, 5);
-      expect(result).toEqual(mockResults);
-    });
-
-    it('should search with custom maxResults', async () => {
-      const query = 'test query';
+  describe("search", () => {
+    it("should search with default maxResults (5)", async () => {
+      const query = "test query";
+      mockAdapter.search = vi.fn().mockResolvedValue(mockResults);
+
+      const result = await searchService.search(query);
+
+      expect(mockAdapter.search).toHaveBeenCalledWith(query, 5);
+      expect(result).toEqual(mockResults);
+    });
+
+    it("should search with custom maxResults", async () => {
+      const query = "test query";
       const maxResults = 10;
       mockAdapter.search = vi.fn().mockResolvedValue(mockResults);
 
@@ -63,28 +63,28 @@
       expect(result).toEqual(mockResults);
     });
 
-    it('should handle empty query', async () => {
-      const query = '';
-      mockAdapter.search = vi.fn().mockResolvedValue([]);
-
-      const result = await searchService.search(query);
-
-      expect(mockAdapter.search).toHaveBeenCalledWith(query, 5);
-      expect(result).toEqual([]);
-    });
-
-    it('should handle empty search results', async () => {
-      const query = 'no results query';
-      mockAdapter.search = vi.fn().mockResolvedValue([]);
-
-      const result = await searchService.search(query);
-
-      expect(mockAdapter.search).toHaveBeenCalledWith(query, 5);
-      expect(result).toEqual([]);
-    });
-
-    it('should handle maxResults of 0', async () => {
-      const query = 'test query';
+    it("should handle empty query", async () => {
+      const query = "";
+      mockAdapter.search = vi.fn().mockResolvedValue([]);
+
+      const result = await searchService.search(query);
+
+      expect(mockAdapter.search).toHaveBeenCalledWith(query, 5);
+      expect(result).toEqual([]);
+    });
+
+    it("should handle empty search results", async () => {
+      const query = "no results query";
+      mockAdapter.search = vi.fn().mockResolvedValue([]);
+
+      const result = await searchService.search(query);
+
+      expect(mockAdapter.search).toHaveBeenCalledWith(query, 5);
+      expect(result).toEqual([]);
+    });
+
+    it("should handle maxResults of 0", async () => {
+      const query = "test query";
       const maxResults = 0;
       mockAdapter.search = vi.fn().mockResolvedValue([]);
 
@@ -94,8 +94,8 @@
       expect(result).toEqual([]);
     });
 
-    it('should handle maxResults of 1', async () => {
-      const query = 'test query';
+    it("should handle maxResults of 1", async () => {
+      const query = "test query";
       const maxResults = 1;
       const singleResult = [mockResults[0]];
       mockAdapter.search = vi.fn().mockResolvedValue(singleResult);
@@ -106,8 +106,8 @@
       expect(result).toEqual(singleResult);
     });
 
-    it('should handle large maxResults', async () => {
-      const query = 'test query';
+    it("should handle large maxResults", async () => {
+      const query = "test query";
       const maxResults = 100;
       mockAdapter.search = vi.fn().mockResolvedValue(mockResults);
 
@@ -117,8 +117,8 @@
       expect(result).toEqual(mockResults);
     });
 
-    it('should handle negative maxResults', async () => {
-      const query = 'test query';
+    it("should handle negative maxResults", async () => {
+      const query = "test query";
       const maxResults = -1;
       mockAdapter.search = vi.fn().mockResolvedValue([]);
 
@@ -128,102 +128,77 @@
       expect(result).toEqual([]);
     });
 
-    it('should forward adapter search errors', async () => {
-      const query = 'test query';
-      const searchError = new Error('Search adapter failed');
+    it("should forward adapter search errors", async () => {
+      const query = "test query";
+      const searchError = new Error("Search adapter failed");
       mockAdapter.search = vi.fn().mockRejectedValue(searchError);
 
       await expect(searchService.search(query)).rejects.toThrow(
-        'Search adapter failed',
+        "Search adapter failed"
       );
 
       expect(mockAdapter.search).toHaveBeenCalledWith(query, 5);
     });
 
-<<<<<<< HEAD
-    it('should handle adapter returning null', async () => {
-      const query = 'test query';
-      mockAdapter.search = vi.fn().mockResolvedValue(null as any);
-
-      const result = await searchService.search(query);
-
-      expect(mockAdapter.search).toHaveBeenCalledWith(query, 5);
-      expect(result).toBeNull();
-    });
-
-    it('should handle adapter returning undefined', async () => {
-      const query = 'test query';
-      mockAdapter.search = vi.fn().mockResolvedValue(undefined as any);
-
-      const result = await searchService.search(query);
-
-      expect(mockAdapter.search).toHaveBeenCalledWith(query, 5);
-      expect(result).toBeUndefined();
-    });
-
-    it('should handle special characters in query', async () => {
-      const query = 'test query with special chars: @#$%^&*()';
-=======
     it("should handle special characters in query", async () => {
       const query = "test query with special chars: @#$%^&*()";
->>>>>>> 365b7513
-      mockAdapter.search = vi.fn().mockResolvedValue(mockResults);
-
-      const result = await searchService.search(query);
-
-      expect(mockAdapter.search).toHaveBeenCalledWith(query, 5);
-      expect(result).toEqual(mockResults);
-    });
-
-    it('should handle very long query', async () => {
-      const query = 'a'.repeat(1000);
-      mockAdapter.search = vi.fn().mockResolvedValue(mockResults);
-
-      const result = await searchService.search(query);
-
-      expect(mockAdapter.search).toHaveBeenCalledWith(query, 5);
-      expect(result).toEqual(mockResults);
-    });
-
-    it('should handle unicode characters in query', async () => {
-      const query = 'test query with unicode: 中文 🚀 éñ';
-      mockAdapter.search = vi.fn().mockResolvedValue(mockResults);
-
-      const result = await searchService.search(query);
-
-      expect(mockAdapter.search).toHaveBeenCalledWith(query, 5);
-      expect(result).toEqual(mockResults);
-    });
-
-    it('should handle whitespace-only query', async () => {
-      const query = '   \n\t   ';
-      mockAdapter.search = vi.fn().mockResolvedValue([]);
-
-      const result = await searchService.search(query);
-
-      expect(mockAdapter.search).toHaveBeenCalledWith(query, 5);
-      expect(result).toEqual([]);
-    });
-
-    it('should handle query with only numbers', async () => {
-      const query = '12345';
-      mockAdapter.search = vi.fn().mockResolvedValue(mockResults);
-
-      const result = await searchService.search(query);
-
-      expect(mockAdapter.search).toHaveBeenCalledWith(query, 5);
-      expect(result).toEqual(mockResults);
-    });
-
-    it('should handle results with missing optional fields', async () => {
+      mockAdapter.search = vi.fn().mockResolvedValue(mockResults);
+
+      const result = await searchService.search(query);
+
+      expect(mockAdapter.search).toHaveBeenCalledWith(query, 5);
+      expect(result).toEqual(mockResults);
+    });
+
+    it("should handle very long query", async () => {
+      const query = "a".repeat(1000);
+      mockAdapter.search = vi.fn().mockResolvedValue(mockResults);
+
+      const result = await searchService.search(query);
+
+      expect(mockAdapter.search).toHaveBeenCalledWith(query, 5);
+      expect(result).toEqual(mockResults);
+    });
+
+    it("should handle unicode characters in query", async () => {
+      const query = "test query with unicode: 中文 🚀 éñ";
+      mockAdapter.search = vi.fn().mockResolvedValue(mockResults);
+
+      const result = await searchService.search(query);
+
+      expect(mockAdapter.search).toHaveBeenCalledWith(query, 5);
+      expect(result).toEqual(mockResults);
+    });
+
+    it("should handle whitespace-only query", async () => {
+      const query = "   \n\t   ";
+      mockAdapter.search = vi.fn().mockResolvedValue([]);
+
+      const result = await searchService.search(query);
+
+      expect(mockAdapter.search).toHaveBeenCalledWith(query, 5);
+      expect(result).toEqual([]);
+    });
+
+    it("should handle query with only numbers", async () => {
+      const query = "12345";
+      mockAdapter.search = vi.fn().mockResolvedValue(mockResults);
+
+      const result = await searchService.search(query);
+
+      expect(mockAdapter.search).toHaveBeenCalledWith(query, 5);
+      expect(result).toEqual(mockResults);
+    });
+
+    it("should handle results with missing optional fields", async () => {
       const incompleteResults: SearchResult[] = [
         {
-          title: 'Result with minimal fields',
-          snippet: 'Minimal snippet',
-          url: 'https://example.com/minimal',
+          title: "Result with minimal fields",
+          snippet: "Minimal snippet",
+          url: "https://example.com/minimal",
         },
       ];
-      const query = 'test query';
+      const query = "test query";
       mockAdapter.search = vi.fn().mockResolvedValue(incompleteResults);
 
       const result = await searchService.search(query);
@@ -232,17 +207,17 @@
       expect(result).toEqual(incompleteResults);
     });
 
-    it('should handle results with additional fields', async () => {
+    it("should handle results with additional fields", async () => {
       const extendedResults = [
         {
-          title: 'Extended Result',
-          snippet: 'Extended snippet',
-          url: 'https://example.com/extended',
-          extra_field: 'extra value',
+          title: "Extended Result",
+          snippet: "Extended snippet",
+          url: "https://example.com/extended",
+          extra_field: "extra value",
           timestamp: new Date(),
         },
       ];
-      const query = 'test query';
+      const query = "test query";
       mockAdapter.search = vi.fn().mockResolvedValue(extendedResults as any);
 
       const result = await searchService.search(query);
@@ -251,9 +226,9 @@
       expect(result).toEqual(extendedResults);
     });
 
-    it('should pass through adapter response without modification', async () => {
-      const query = 'test query';
-      const adapterResponse = { custom: 'response', format: true };
+    it("should pass through adapter response without modification", async () => {
+      const query = "test query";
+      const adapterResponse = { custom: "response", format: true };
       mockAdapter.search = vi.fn().mockResolvedValue(adapterResponse as any);
 
       const result = await searchService.search(query);
@@ -262,8 +237,8 @@
       expect(result).toEqual(adapterResponse);
     });
 
-    it('should handle async adapter delays', async () => {
-      const query = 'test query';
+    it("should handle async adapter delays", async () => {
+      const query = "test query";
       let resolveSearch: (value: SearchResult[]) => void;
 
       const searchPromise = new Promise<SearchResult[]>((resolve) => {
@@ -284,44 +259,44 @@
     });
   });
 
-  describe('Error handling', () => {
-    it('should handle adapter throwing synchronous errors', async () => {
-      const query = 'test query';
-      const syncError = new Error('Synchronous adapter error');
+  describe("Error handling", () => {
+    it("should handle adapter throwing synchronous errors", async () => {
+      const query = "test query";
+      const syncError = new Error("Synchronous adapter error");
       mockAdapter.search = vi.fn().mockImplementation(() => {
         throw syncError;
       });
 
       await expect(searchService.search(query)).rejects.toThrow(
-        'Synchronous adapter error',
+        "Synchronous adapter error"
       );
     });
 
-    it('should handle adapter returning rejected promise', async () => {
-      const query = 'test query';
-      const asyncError = new Error('Async adapter error');
+    it("should handle adapter returning rejected promise", async () => {
+      const query = "test query";
+      const asyncError = new Error("Async adapter error");
       mockAdapter.search = vi.fn().mockRejectedValue(asyncError);
 
       await expect(searchService.search(query)).rejects.toThrow(
-        'Async adapter error',
+        "Async adapter error"
       );
     });
 
-    it('should handle adapter timeout scenarios', async () => {
-      const query = 'test query';
-      const timeoutError = new Error('Request timeout');
+    it("should handle adapter timeout scenarios", async () => {
+      const query = "test query";
+      const timeoutError = new Error("Request timeout");
       mockAdapter.search = vi.fn().mockRejectedValue(timeoutError);
 
       await expect(searchService.search(query)).rejects.toThrow(
-        'Request timeout',
+        "Request timeout"
       );
     });
   });
 
-  describe('Integration scenarios', () => {
-    it('should work correctly with multiple sequential searches', async () => {
-      const query1 = 'first query';
-      const query2 = 'second query';
+  describe("Integration scenarios", () => {
+    it("should work correctly with multiple sequential searches", async () => {
+      const query1 = "first query";
+      const query2 = "second query";
       const results1 = [mockResults[0]];
       const results2 = [mockResults[1]];
 
@@ -340,24 +315,18 @@
       expect(mockAdapter.search).toHaveBeenNthCalledWith(2, query2, 5);
     });
 
-    it('should work correctly with concurrent searches', async () => {
-      const query1 = 'concurrent query 1';
-      const query2 = 'concurrent query 2';
+    it("should work correctly with concurrent searches", async () => {
+      const query1 = "concurrent query 1";
+      const query2 = "concurrent query 2";
       const results1 = [mockResults[0]];
       const results2 = [mockResults[1]];
 
       mockAdapter.search = vi.fn().mockImplementation(async (query) => {
         // Simulate different delays
         await new Promise((resolve) =>
-<<<<<<< HEAD
-          setTimeout(resolve, query.includes('1') ? 10 : 5),
-        );
-        return query.includes('1') ? results1 : results2;
-=======
           setTimeout(resolve, query.includes("1") ? 10 : 5)
         );
         return query.includes("1") ? results1 : results2;
->>>>>>> 365b7513
       });
 
       const [result1, result2] = await Promise.all([
