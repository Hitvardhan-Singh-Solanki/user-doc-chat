import pLimit from 'p-limit';
import net from 'net';
import { JSDOM } from 'jsdom';
import { lookup } from 'dns/promises';
import { IHTMLFetch } from '../interfaces/html-fetch.interface';
import { EnrichmentOptions, SearchResult } from '../types';
import { Readability } from '@mozilla/readability';

export class FetchHTMLService implements IHTMLFetch {
  async fetchHTML(
    results: SearchResult[],
    options: EnrichmentOptions,
  ): Promise<(string | undefined)[]> {
    const toFetch = results.slice(
      0,
      Math.min(results.length, options.maxPagesToFetch || 5),
    );

    const limit = pLimit(options.fetchConcurrency || 2);

    const requiredOptions: Required<EnrichmentOptions> = {
      ...options,
      maxPagesToFetch: options.maxPagesToFetch ?? 5,
      fetchConcurrency: options.fetchConcurrency ?? 2,
      minContentLength: options.minContentLength ?? 2000,
      chunkSize: options.chunkSize ?? 1000,
      maxResults: options.maxResults ?? 10,
    } as Required<EnrichmentOptions>;

    const tasks = toFetch.map((r) =>
      limit(async () => {
        try {
          return await this.fetchExtract(r, requiredOptions);
        } catch (err) {
          console.error('searchAndEmbed: processing failed for', r.url, err);
          return undefined;
        }
      }),
    );

    const res = await Promise.all(tasks);

    if (res) return res;

    return [];
  }

  private async fetchExtract(
    result: SearchResult,
    opts: Required<EnrichmentOptions>,
  ): Promise<string> {
    const pageText = await this.fetchPageText(result.url);

    const sourceText =
      pageText && pageText.length >= opts.minContentLength
        ? pageText
        : result.snippet || '';

    if (!sourceText || sourceText.length < 50) {
      return '';
    }

    return sourceText;
  }

  private async fetchPageText(
    url: string,
    timeoutMs = 10000,
    redirectCount = 0,
  ): Promise<string | null> {
    const MAX_REDIRECTS = 5;

    try {
      if (
        !this.validateUrlForSSRF(url) ||
        !(await this.isPublicAddress(new URL(url).hostname))
      ) {
        return null;
      }

      const controller = new AbortController();
      const id = setTimeout(() => controller.abort(), timeoutMs);

      const res = await fetch(url, {
        signal: controller.signal,
        redirect: 'manual',
        headers: {
          ...(process.env.CRAWLER_USER_AGENT
            ? { 'User-Agent': process.env.CRAWLER_USER_AGENT }
            : { 'User-Agent': 'user-doc-chat/1.0 (+enrichment)' }),
          Accept:
            'text/html,application/xhtml+xml,application/xml;q=0.9,*/*;q=0.8',
        },
      });

      clearTimeout(id);

      const redirection = await this.handleRedirects(
        res,
        redirectCount,
        MAX_REDIRECTS,
        url,
        timeoutMs,
      );
      if (redirection !== undefined) {
        return redirection;
      }

      if (!this.validateResponse(res)) {
        return null;
      }

      const html = await this.fetchAndDecodeBody(res);
      if (!html) {
        return null;
      }

      return this.parseHtml(html, url);
    } catch (err) {
      console.debug('fetchPageText error', err);
      return null;
    }
  }

  private validateUrlForSSRF(url: string): boolean {
    try {
      const u = new URL(url);
      if (!/^https?:$/i.test(u.protocol)) return false;

      const host = u.hostname.toLowerCase();
      if (
        host === 'localhost' ||
        host.endsWith('.local') ||
        /^127\.|^10\.|^192\.168\.|^172\.(1[6-9]|2\d|3[0-1])\./.test(host) ||
        host === '::1'
      ) {
        return false;
      }

      return true;
    } catch {
      return false;
    }
  }

  private async isPublicAddress(host: string): Promise<boolean> {
    try {
      const { address } = await lookup(host, { all: false });
      return !this.isPrivateAddress(address);
    } catch {
      return false;
    }
  }

  private async handleRedirects(
    res: Response,
    redirectCount: number,
    maxRedirects: number,
    url: string,
    timeoutMs: number,
  ): Promise<string | null | undefined> {
    if (res.status >= 300 && res.status < 400) {
      if (redirectCount >= maxRedirects) {
        return null; // Stop if max redirects hit
      }
<<<<<<< HEAD
      const newUrl = res.headers.get('location');
      if (newUrl) {
        return await this.fetchPageText(newUrl, timeoutMs, redirectCount + 1);
=======
      const loc = res.headers.get("location");
      if (loc) {
        const nextUrl = new URL(loc, url).toString();
        return await this.fetchPageText(nextUrl, timeoutMs, redirectCount + 1);
>>>>>>> 365b7513
      }
      return null; // Redirect status but no location header
    }
    return undefined; // Not a redirect, continue
  }

  private validateResponse(res: Response): boolean {
    if (!res.ok) {
      return false;
    }
    const ct = (res.headers.get('content-type') || '').toLowerCase();
    if (!ct.includes('html') && !ct.includes('xml')) {
      return false;
    }
    const len = Number(res.headers.get('content-length') || '0');
    const maxBytes = Number(process.env.CRAWLER_MAX_BYTES || 2_000_000);
    if (len && len > maxBytes) {
      return false;
    }
    return true;
  }

  private async fetchAndDecodeBody(res: Response): Promise<string | null> {
    const maxBytes = Number(process.env.CRAWLER_MAX_BYTES || 2_000_000);
    let html: string;
    if (res.body) {
      const reader = res.body.getReader();
      const chunks: Uint8Array[] = [];
      let received = 0;
      while (true) {
        const { done, value } = await reader.read();
        if (done) break;
        if (value) {
          received += value.byteLength;
          if (received > maxBytes) {
            return null; // Body is too large
          }
          chunks.push(value);
        }
      }
      html = new TextDecoder().decode(Buffer.concat(chunks as any));
    } else {
      html = await res.text();
    }
    return html;
  }

  private parseHtml(html: string, url: string): string | null {
    const dom = new JSDOM(html, { url });
    const reader = new Readability(dom.window.document);
    const article = reader.parse();
    if (!article || !article.textContent) {
      return null;
    }
    const text = article.textContent.replace(/\s+/g, ' ').trim();
    return text;
  }

  private isPrivateAddress(address: string): boolean {
    if (net.isIP(address) === 4) {
      return (
        /^10\./.test(address) ||
        /^127\./.test(address) ||
        /^192\.168\./.test(address) ||
        /^172\.(1[6-9]|2\d|3[0-1])\./.test(address)
      );
    }
    // IPv6: loopback, link-local, unique-local
    const a = address.toLowerCase();
    return a === '::1' || a.startsWith('fe80:') || /^fc|fd/.test(a.slice(0, 2));
  }
}<|MERGE_RESOLUTION|>--- conflicted
+++ resolved
@@ -1,19 +1,19 @@
-import pLimit from 'p-limit';
-import net from 'net';
-import { JSDOM } from 'jsdom';
-import { lookup } from 'dns/promises';
-import { IHTMLFetch } from '../interfaces/html-fetch.interface';
-import { EnrichmentOptions, SearchResult } from '../types';
-import { Readability } from '@mozilla/readability';
+import pLimit from "p-limit";
+import net from "net";
+import { JSDOM } from "jsdom";
+import { lookup } from "dns/promises";
+import { IHTMLFetch } from "../interfaces/html-fetch.interface";
+import { EnrichmentOptions, SearchResult } from "../types";
+import { Readability } from "@mozilla/readability";
 
 export class FetchHTMLService implements IHTMLFetch {
   async fetchHTML(
     results: SearchResult[],
-    options: EnrichmentOptions,
+    options: EnrichmentOptions
   ): Promise<(string | undefined)[]> {
     const toFetch = results.slice(
       0,
-      Math.min(results.length, options.maxPagesToFetch || 5),
+      Math.min(results.length, options.maxPagesToFetch || 5)
     );
 
     const limit = pLimit(options.fetchConcurrency || 2);
@@ -32,10 +32,10 @@
         try {
           return await this.fetchExtract(r, requiredOptions);
         } catch (err) {
-          console.error('searchAndEmbed: processing failed for', r.url, err);
+          console.error("searchAndEmbed: processing failed for", r.url, err);
           return undefined;
         }
-      }),
+      })
     );
 
     const res = await Promise.all(tasks);
@@ -47,17 +47,17 @@
 
   private async fetchExtract(
     result: SearchResult,
-    opts: Required<EnrichmentOptions>,
+    opts: Required<EnrichmentOptions>
   ): Promise<string> {
     const pageText = await this.fetchPageText(result.url);
 
     const sourceText =
       pageText && pageText.length >= opts.minContentLength
         ? pageText
-        : result.snippet || '';
+        : result.snippet || "";
 
     if (!sourceText || sourceText.length < 50) {
-      return '';
+      return "";
     }
 
     return sourceText;
@@ -66,7 +66,7 @@
   private async fetchPageText(
     url: string,
     timeoutMs = 10000,
-    redirectCount = 0,
+    redirectCount = 0
   ): Promise<string | null> {
     const MAX_REDIRECTS = 5;
 
@@ -83,13 +83,13 @@
 
       const res = await fetch(url, {
         signal: controller.signal,
-        redirect: 'manual',
+        redirect: "manual",
         headers: {
           ...(process.env.CRAWLER_USER_AGENT
-            ? { 'User-Agent': process.env.CRAWLER_USER_AGENT }
-            : { 'User-Agent': 'user-doc-chat/1.0 (+enrichment)' }),
+            ? { "User-Agent": process.env.CRAWLER_USER_AGENT }
+            : { "User-Agent": "user-doc-chat/1.0 (+enrichment)" }),
           Accept:
-            'text/html,application/xhtml+xml,application/xml;q=0.9,*/*;q=0.8',
+            "text/html,application/xhtml+xml,application/xml;q=0.9,*/*;q=0.8",
         },
       });
 
@@ -100,7 +100,7 @@
         redirectCount,
         MAX_REDIRECTS,
         url,
-        timeoutMs,
+        timeoutMs
       );
       if (redirection !== undefined) {
         return redirection;
@@ -117,7 +117,7 @@
 
       return this.parseHtml(html, url);
     } catch (err) {
-      console.debug('fetchPageText error', err);
+      console.debug("fetchPageText error", err);
       return null;
     }
   }
@@ -129,10 +129,10 @@
 
       const host = u.hostname.toLowerCase();
       if (
-        host === 'localhost' ||
-        host.endsWith('.local') ||
+        host === "localhost" ||
+        host.endsWith(".local") ||
         /^127\.|^10\.|^192\.168\.|^172\.(1[6-9]|2\d|3[0-1])\./.test(host) ||
-        host === '::1'
+        host === "::1"
       ) {
         return false;
       }
@@ -157,22 +157,16 @@
     redirectCount: number,
     maxRedirects: number,
     url: string,
-    timeoutMs: number,
+    timeoutMs: number
   ): Promise<string | null | undefined> {
     if (res.status >= 300 && res.status < 400) {
       if (redirectCount >= maxRedirects) {
         return null; // Stop if max redirects hit
       }
-<<<<<<< HEAD
-      const newUrl = res.headers.get('location');
-      if (newUrl) {
-        return await this.fetchPageText(newUrl, timeoutMs, redirectCount + 1);
-=======
       const loc = res.headers.get("location");
       if (loc) {
         const nextUrl = new URL(loc, url).toString();
         return await this.fetchPageText(nextUrl, timeoutMs, redirectCount + 1);
->>>>>>> 365b7513
       }
       return null; // Redirect status but no location header
     }
@@ -183,11 +177,11 @@
     if (!res.ok) {
       return false;
     }
-    const ct = (res.headers.get('content-type') || '').toLowerCase();
-    if (!ct.includes('html') && !ct.includes('xml')) {
-      return false;
-    }
-    const len = Number(res.headers.get('content-length') || '0');
+    const ct = (res.headers.get("content-type") || "").toLowerCase();
+    if (!ct.includes("html") && !ct.includes("xml")) {
+      return false;
+    }
+    const len = Number(res.headers.get("content-length") || "0");
     const maxBytes = Number(process.env.CRAWLER_MAX_BYTES || 2_000_000);
     if (len && len > maxBytes) {
       return false;
@@ -227,7 +221,7 @@
     if (!article || !article.textContent) {
       return null;
     }
-    const text = article.textContent.replace(/\s+/g, ' ').trim();
+    const text = article.textContent.replace(/\s+/g, " ").trim();
     return text;
   }
 
@@ -242,6 +236,6 @@
     }
     // IPv6: loopback, link-local, unique-local
     const a = address.toLowerCase();
-    return a === '::1' || a.startsWith('fe80:') || /^fc|fd/.test(a.slice(0, 2));
+    return a === "::1" || a.startsWith("fe80:") || /^fc|fd/.test(a.slice(0, 2));
   }
 }