--- conflicted
+++ resolved
@@ -1,14 +1,14 @@
-import 'dotenv/config';
-import { Job, Worker } from 'bullmq';
-import { v4 as uuid } from 'uuid';
-import { downloadFile } from './minio.service';
-import { VectorStoreService } from './vector-store.service';
-import { FileJob, Vector } from '../types';
-import { sanitizeFile } from '../utils/sanitize-file';
-import { connectionOptions, fileQueueName } from '../repos/bullmq.repo';
-import { IDBStore } from '../interfaces/db-store.interface';
-import { LLMService } from './llm.service';
-import { EnrichmentService } from './enrichment.service';
+import "dotenv/config";
+import { Job, Worker } from "bullmq";
+import { v4 as uuid } from "uuid";
+import { downloadFile } from "./minio.service";
+import { VectorStoreService } from "./vector-store.service";
+import { FileJob, Vector } from "../types";
+import { sanitizeFile } from "../utils/sanitize-file";
+import { connectionOptions, fileQueueName } from "../repos/bullmq.repo";
+import { IDBStore } from "../interfaces/db-store.interface";
+import { LLMService } from "./llm.service";
+import { EnrichmentService } from "./enrichment.service";
 
 export class FileWorkerService {
   private db: IDBStore;
@@ -21,14 +21,7 @@
     dbStore: IDBStore,
     llmService: LLMService,
     enrichmentService: EnrichmentService,
-<<<<<<< HEAD
-    vectorStore: VectorStoreService = new VectorStoreService(
-      llmService,
-      'pinecone',
-    ),
-=======
     vectorStore: VectorStoreService
->>>>>>> 365b7513
   ) {
     this.db = dbStore;
     this.llmService = llmService;
@@ -43,19 +36,19 @@
       concurrency: 5,
     });
 
-    this.worker.on('failed', (job, err) =>
-      console.error(`Job ${job?.id} failed:`, err),
+    this.worker.on("failed", (job, err) =>
+      console.error(`Job ${job?.id} failed:`, err)
     );
-    this.worker.on('error', (err) => console.error('Worker error:', err));
+    this.worker.on("error", (err) => console.error("Worker error:", err));
 
-    console.log('FileWorkerService started', this.worker.id);
+    console.log("FileWorkerService started", this.worker.id);
   }
 
   /** Main job processor */
   private async processJob(job: Job) {
     const payload = job.data as FileJob;
     if (!payload?.fileId || !payload?.userId || !payload?.key)
-      throw new Error('Invalid job data');
+      throw new Error("Invalid job data");
 
     try {
       job.updateProgress(5);
@@ -114,28 +107,28 @@
   private async markFileProcessing(fileId: string) {
     await this.db.query(
       `UPDATE user_files SET status=$1, processing_started_at=NOW() WHERE id=$2`,
-      ['processing', fileId],
+      ["processing", fileId]
     );
   }
 
   private async markFileProcessed(fileId: string) {
     await this.db.query(
       `UPDATE user_files SET status=$1, processing_finished_at=NOW() WHERE id=$2`,
-      ['processed', fileId],
+      ["processed", fileId]
     );
   }
 
   private async markFileFailed(fileId: string, error: Error) {
     await this.db.query(
       `UPDATE user_files SET error_message=$1, status=$2, processing_finished_at=NOW() WHERE id=$3`,
-      [error.message, 'failed', fileId],
+      [error.message, "failed", fileId]
     );
   }
 
   /** Step 1: Download and sanitize */
   private async downloadAndSanitize(
     payload: FileJob,
-    job: Job,
+    job: Job
   ): Promise<string> {
     const fileBuffer = await downloadFile(payload.key);
     job.updateProgress(20);
@@ -146,79 +139,12 @@
     return sanitizedText;
   }
 
-<<<<<<< HEAD
-  /** Step 2: Extract and pre-embed legal chunks */
-  private async extractAndPreEmbedLegalChunks(
-    payload: FileJob,
-    text: string,
-    job: Job,
-  ) {
-    const legalChunks = await this.extractLegalChunksFromText(text, 25);
-    if (!legalChunks.length) return;
-
-    job.updateProgress(40);
-    for (let i = 0; i < legalChunks.length; i++) {
-      await this.preEmbedChunk(payload, legalChunks[i]);
-      job.updateProgress(40 + Math.floor(((i + 1) / legalChunks.length) * 20));
-    }
-  }
-
-  /** Step 3: Embed full document */
-  private async embedFullDocument(payload: FileJob, text: string, job: Job) {
-    const chunks = this.llmService.chunkText(
-      text,
-      Number(process.env.CHUNK_SIZE) || 800,
-      Number(process.env.CHUNK_OVERLAP) || 100,
-    );
-
-    const batch: Vector[] = [];
-    for (let i = 0; i < chunks.length; i++) {
-      batch.push(await this.createVector(payload, chunks[i], i));
-
-      if (batch.length >= 50) {
-        await this.vectorStore.upsertVectors(batch.splice(0));
-      }
-
-      job.updateProgress(60 + Math.floor(((i + 1) / chunks.length) * 35));
-    }
-
-    if (batch.length) await this.vectorStore.upsertVectors(batch);
-  }
-
-  /** Utility: Pre-embed chunk via enrichment service or direct embed */
-  private async preEmbedChunk(
-    payload: FileJob,
-    chunk: { sectionTitle: string; content: string },
-  ) {
-    if (this.enrichmentService) {
-      await this.enrichmentService.preEmbedDocument(chunk.content, {
-        fileId: payload.fileId,
-        userId: payload.userId,
-        sectionTitle: chunk.sectionTitle,
-        source: 'pre-legal-extract',
-      });
-    } else {
-      const vector = await this.createVector(payload, chunk.content, uuid(), {
-        sectionTitle: chunk.sectionTitle,
-        type: 'legal-section',
-      });
-      await this.vectorStore.upsertVectors([vector]);
-    }
-  }
-
-=======
->>>>>>> 365b7513
   /** Utility: Create vector with metadata */
   private async createVector(
     payload: FileJob,
     text: string,
-<<<<<<< HEAD
-    id: string | number,
-    extraMeta: Record<string, any> = {},
-=======
     id: string,
     extraMeta: Record<string, any> = {}
->>>>>>> 365b7513
   ): Promise<Vector> {
     const embedding = await this.llmService.embeddingHF(text);
     return {
@@ -233,37 +159,4 @@
       },
     };
   }
-<<<<<<< HEAD
-
-  /** Utility: Extract legal chunks with LLM fallback to regex */
-  private async extractLegalChunksFromText(
-    text: string,
-    maxChunks: number,
-  ): Promise<{ sectionTitle: string; content: string }[]> {
-    const cleaned = text.trim();
-    if (!cleaned) return [];
-
-    // If LLM supports legal extraction
-    if ((this.llmService as any).extractLegalChunks) {
-      try {
-        const chunks = await (this.llmService as any).extractLegalChunks(
-          cleaned,
-        );
-        return chunks.slice(0, maxChunks);
-      } catch (err) {
-        console.warn('LLM extraction failed, fallback to regex:', err);
-      }
-    }
-
-    // Fallback: simple regex-based extraction
-    const paragraphs = cleaned
-      .split(/\n{1,}/)
-      .filter((p) => p.trim().length > 50);
-    return paragraphs.slice(0, maxChunks).map((p, i) => ({
-      sectionTitle: `Section ${i + 1}`,
-      content: p,
-    }));
-  }
-=======
->>>>>>> 365b7513
 }