--- conflicted
+++ resolved
@@ -6,7 +6,6 @@
 
 export type Vector = { id: string; values: number[]; metadata?: any };
 
-<<<<<<< HEAD
 export interface MulterFile {
   fieldname: string;
   originalname: string;
@@ -17,10 +16,10 @@
   filename?: string;
   path?: string;
   buffer?: Buffer;
-=======
+}
+
 export interface JwtPayload {
   id: string;
   email: string;
   role?: string;
->>>>>>> 83dbdb3e
 }