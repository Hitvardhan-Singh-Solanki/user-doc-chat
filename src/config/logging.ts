import { createLogger, format, transports } from 'winston';
import { Request } from 'express';
import prometheusClient from 'prom-client';

// Prometheus metrics
const metrics = {
<<<<<<< HEAD
  httpRequestDuration: new prometheusClient.Histogram({
    name: 'http_request_duration_seconds',
    help: 'Duration of HTTP requests in seconds',
    labelNames: ['method', 'route', 'status_code'],
  }),
  tokenUsage: new prometheusClient.Counter({
    name: 'llm_token_usage_total',
    help: 'Total number of tokens used in LLM requests',
    labelNames: ['model', 'operation'],
  }),
  memoryUsage: new prometheusClient.Gauge({
    name: 'app_memory_usage_bytes',
    help: 'Memory usage in bytes',
  }),
  activeConnections: new prometheusClient.Gauge({
    name: 'websocket_active_connections',
    help: 'Number of active WebSocket connections',
  }),
=======
  httpRequestDuration:
    (prometheusClient.register.getSingleMetric("http_request_duration_seconds") as any) ||
    new prometheusClient.Histogram({
      name: "http_request_duration_seconds",
      help: "Duration of HTTP requests in seconds",
      labelNames: ["method", "route", "status_code"],
    }),
  tokenUsage:
    (prometheusClient.register.getSingleMetric("llm_token_usage_total") as any) ||
    new prometheusClient.Counter({
      name: "llm_token_usage_total",
      help: "Total number of tokens used in LLM requests",
      labelNames: ["model", "operation"],
    }),
  memoryUsage:
    (prometheusClient.register.getSingleMetric("app_memory_usage_bytes") as any) ||
    new prometheusClient.Gauge({
      name: "app_memory_usage_bytes",
      help: "Memory usage in bytes",
    }),
  activeConnections:
    (prometheusClient.register.getSingleMetric("websocket_active_connections") as any) ||
    new prometheusClient.Gauge({
      name: "websocket_active_connections",
      help: "Number of active WebSocket connections",
    }),
>>>>>>> 365b7513
};

import fs from "node:fs";

// Ensure log directory exists when using file transports
fs.mkdirSync("logs", { recursive: true });

// Configure Winston logger
const logger = createLogger({
  level: process.env.LOG_LEVEL || 'info',
  format: format.combine(
    format.timestamp(),
    format.errors({ stack: true }),
    format.metadata(),
    format.json(),
  ),
  defaultMeta: { service: 'user-doc-chat' },
  transports: [
    new transports.Console(),
    new transports.File({
      filename: 'logs/error.log',
      level: 'error',
      maxsize: 5242880, // 5MB
      maxFiles: 5,
    }),
    new transports.File({
      filename: 'logs/combined.log',
      maxsize: 5242880,
      maxFiles: 5,
    }),
  ],
});

// Track memory usage
prometheusClient.collectDefaultMetrics();
setInterval(() => {
  const used = process.memoryUsage();
  metrics.memoryUsage.set(used.heapUsed);
  logger.debug('Memory usage', {
    heap: used.heapUsed,
    rss: used.rss,
    external: used.external,
  });
}, 30000);
// Request logging middleware
export const requestLogger = (
  req: Request,
  statusCode: number,
  duration: number,
) => {
  const meta = {
    method: req.method,
    url: req.url,
    status: statusCode,
    duration,
    ip: req.ip,
    userId: req.user?.id,
  };

  metrics.httpRequestDuration
    .labels(req.method, req.route?.path || 'unknown', statusCode.toString())
    .observe(duration);

  if (statusCode >= 400) {
    logger.error('Request failed', meta);
  } else {
    logger.info('Request completed', meta);
  }
};

// Token usage tracking
export const trackTokenUsage = (
  model: string,
  operation: string,
  tokens: number,
) => {
  metrics.tokenUsage.labels(model, operation).inc(tokens);
  logger.debug('Token usage', { model, operation, tokens });
};

// WebSocket connection tracking
export const trackWSConnection = (connected: boolean) => {
  if (connected) {
    metrics.activeConnections.inc();
  } else {
    metrics.activeConnections.dec();
  }
};

export { logger, metrics };<|MERGE_RESOLUTION|>--- conflicted
+++ resolved
@@ -1,29 +1,9 @@
-import { createLogger, format, transports } from 'winston';
-import { Request } from 'express';
-import prometheusClient from 'prom-client';
+import { createLogger, format, transports } from "winston";
+import { Request } from "express";
+import prometheusClient from "prom-client";
 
 // Prometheus metrics
 const metrics = {
-<<<<<<< HEAD
-  httpRequestDuration: new prometheusClient.Histogram({
-    name: 'http_request_duration_seconds',
-    help: 'Duration of HTTP requests in seconds',
-    labelNames: ['method', 'route', 'status_code'],
-  }),
-  tokenUsage: new prometheusClient.Counter({
-    name: 'llm_token_usage_total',
-    help: 'Total number of tokens used in LLM requests',
-    labelNames: ['model', 'operation'],
-  }),
-  memoryUsage: new prometheusClient.Gauge({
-    name: 'app_memory_usage_bytes',
-    help: 'Memory usage in bytes',
-  }),
-  activeConnections: new prometheusClient.Gauge({
-    name: 'websocket_active_connections',
-    help: 'Number of active WebSocket connections',
-  }),
-=======
   httpRequestDuration:
     (prometheusClient.register.getSingleMetric("http_request_duration_seconds") as any) ||
     new prometheusClient.Histogram({
@@ -50,7 +30,6 @@
       name: "websocket_active_connections",
       help: "Number of active WebSocket connections",
     }),
->>>>>>> 365b7513
 };
 
 import fs from "node:fs";
@@ -60,24 +39,24 @@
 
 // Configure Winston logger
 const logger = createLogger({
-  level: process.env.LOG_LEVEL || 'info',
+  level: process.env.LOG_LEVEL || "info",
   format: format.combine(
     format.timestamp(),
     format.errors({ stack: true }),
     format.metadata(),
-    format.json(),
+    format.json()
   ),
-  defaultMeta: { service: 'user-doc-chat' },
+  defaultMeta: { service: "user-doc-chat" },
   transports: [
     new transports.Console(),
     new transports.File({
-      filename: 'logs/error.log',
-      level: 'error',
+      filename: "logs/error.log",
+      level: "error",
       maxsize: 5242880, // 5MB
       maxFiles: 5,
     }),
     new transports.File({
-      filename: 'logs/combined.log',
+      filename: "logs/combined.log",
       maxsize: 5242880,
       maxFiles: 5,
     }),
@@ -89,7 +68,7 @@
 setInterval(() => {
   const used = process.memoryUsage();
   metrics.memoryUsage.set(used.heapUsed);
-  logger.debug('Memory usage', {
+  logger.debug("Memory usage", {
     heap: used.heapUsed,
     rss: used.rss,
     external: used.external,
@@ -99,7 +78,7 @@
 export const requestLogger = (
   req: Request,
   statusCode: number,
-  duration: number,
+  duration: number
 ) => {
   const meta = {
     method: req.method,
@@ -111,13 +90,13 @@
   };
 
   metrics.httpRequestDuration
-    .labels(req.method, req.route?.path || 'unknown', statusCode.toString())
+    .labels(req.method, req.route?.path || "unknown", statusCode.toString())
     .observe(duration);
 
   if (statusCode >= 400) {
-    logger.error('Request failed', meta);
+    logger.error("Request failed", meta);
   } else {
-    logger.info('Request completed', meta);
+    logger.info("Request completed", meta);
   }
 };
 
@@ -125,10 +104,10 @@
 export const trackTokenUsage = (
   model: string,
   operation: string,
-  tokens: number,
+  tokens: number
 ) => {
   metrics.tokenUsage.labels(model, operation).inc(tokens);
-  logger.debug('Token usage', { model, operation, tokens });
+  logger.debug("Token usage", { model, operation, tokens });
 };
 
 // WebSocket connection tracking
